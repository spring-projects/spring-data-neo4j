--- conflicted
+++ resolved
@@ -23,11 +23,7 @@
 import org.springframework.data.graph.core.Property;
 import org.springframework.data.graph.neo4j.support.query.EmbeddedQueryEngine;
 import org.springframework.data.graph.neo4j.support.query.QueryEngine;
-<<<<<<< HEAD
-
 import java.util.Map;
-=======
->>>>>>> 12b393e3
 
 /**
  * A template with convenience operations, exception translation and implicit transaction for modifying methods
@@ -170,15 +166,9 @@
      */
     <T extends PropertyContainer> T index(String indexName, T element, String field, Object value);
 
-<<<<<<< HEAD
-
     Iterable<Map<String, Object>> query(QueryEngine.Type engineType, String statement);
 
     <T> Iterable<T> query(QueryEngine.Type engineType, String statement, Class<T> type);
 
     <T> T queryForObject(QueryEngine.Type engineType, String statement, Class<T> type);
-
-=======
-    QueryEngine queryEngineFor(EmbeddedQueryEngine.Type type);
->>>>>>> 12b393e3
 }