/*
 * Copyright (c)  [2011-2017] "Pivotal Software, Inc." / "Neo Technology" / "Graph Aware Ltd."
 *
 * This product is licensed to you under the Apache License, Version 2.0 (the "License").
 * You may not use this product except in compliance with the License.
 *
 * This product may include a number of subcomponents with
 * separate copyright notices and license terms. Your use of the source
 * code for these subcomponents is subject to the terms and
 * conditions of the subcomponent's license, as noted in the LICENSE file.
 *
 */

package org.springframework.data.neo4j.repository.query.derived;

import java.util.HashMap;
import java.util.Map;

import org.neo4j.ogm.cypher.Filters;
import org.neo4j.ogm.session.Session;
import org.slf4j.Logger;
import org.slf4j.LoggerFactory;
import org.springframework.data.neo4j.repository.query.*;
import org.springframework.data.repository.query.RepositoryQuery;
import org.springframework.data.repository.query.ResultProcessor;
import org.springframework.data.repository.query.parser.PartTree;

/**
 * Specialisation of {@link RepositoryQuery} that handles mapping of derived finders.
 *
 * @author Mark Angrish
 * @author Luanne Misquitta
 * @author Jasper Blues
 * @author Vince Bickers
<<<<<<< HEAD
 * @author Nicolas Mervaillie
=======
 * @author Mark Paluch
>>>>>>> 73884584
 */
public class DerivedGraphRepositoryQuery extends AbstractGraphRepositoryQuery {

	private static final Logger LOG = LoggerFactory.getLogger(DerivedGraphRepositoryQuery.class);
	private final DerivedQueryDefinition queryDefinition;
	private final GraphQueryMethod graphQueryMethod;
	private final PartTree tree;

	public DerivedGraphRepositoryQuery(GraphQueryMethod graphQueryMethod, Session session) {
		super(graphQueryMethod, session);
		this.graphQueryMethod = graphQueryMethod;
		Class<?> domainType = graphQueryMethod.getEntityInformation().getJavaType();
		this.tree = new PartTree(graphQueryMethod.getName(), domainType);
		this.queryDefinition = new DerivedQueryCreator(tree, domainType).createQuery();
	}

	@Override
	protected Object doExecute(Query params, Object[] parameters) {

		if (LOG.isDebugEnabled()) {
			LOG.debug("Executing query for method {}", graphQueryMethod.getName());
		}

		GraphParameterAccessor accessor = new GraphParametersParameterAccessor(graphQueryMethod, parameters);
		Class<?> returnType = graphQueryMethod.getMethod().getReturnType();

		if (returnType.equals(Void.class)) {
			throw new RuntimeException("Derived Queries must have a return type");
		}
		ResultProcessor processor = graphQueryMethod.getResultProcessor().withDynamicProjection(accessor);

		return getExecution(accessor).execute(params, processor.getReturnedType().getDomainType());
	}

	@Override
	protected Query getQuery(Object[] parameters) {
		return new Query(resolveParams(parameters));
	}

	@Override
	protected boolean isCountQuery() {
		return tree.isCountProjection();
	}

	@Override
	protected boolean isExistsQuery() {
		return tree.isExistsProjection();
	}

	@Override
	protected boolean isDeleteQuery() {
		return tree.isDelete();
	}

	/**
	 * Sets values from  parameters supplied by the finder on {@link org.neo4j.ogm.cypher.Filter} built by the {@link GraphQueryMethod}
	 *
	 * @param parameters parameter values supplied by the finder method
	 * @return List of Parameter with values set
	 */
	private Filters resolveParams(Object[] parameters) {
		Map<Integer, Object> params = new HashMap<>();

		for (int i = 0; i < parameters.length; i++) {
			if (graphQueryMethod.getQueryDepthParamIndex() == null
					|| (graphQueryMethod.getQueryDepthParamIndex() != null && graphQueryMethod.getQueryDepthParamIndex() != i)) {
				params.put(i, parameters[i]);
			}
		}

		return new Filters(queryDefinition.getFilters(params));
	}
<<<<<<< HEAD
=======



	protected Object createPage(GraphQueryMethod graphQueryMethod, List resultList, Pageable pageable) {
		if (pageable == null) {
			return graphQueryMethod.isPageQuery() ? new PageImpl(resultList) : new SliceImpl(resultList);
		}
		long currentTotal = pageable.getOffset() + resultList.size() +
				(resultList.size() == pageable.getPageSize() ? pageable.getPageSize() : 0);

		int resultWindowSize = Math.min(resultList.size(), pageable.getPageSize());
		boolean hasNext = resultWindowSize < resultList.size();
		List resultListPage = resultList.subList(0, resultWindowSize);

		return graphQueryMethod.isPageQuery() ?
				new PageImpl(resultListPage, pageable, currentTotal) :
				new SliceImpl(resultListPage, pageable, hasNext);
	}

	private SortOrder convert(Sort sort) {

		SortOrder sortOrder = new SortOrder();

			for (Sort.Order order : sort) {
				if (order.isAscending()) {
					sortOrder.add(order.getProperty());
				} else {
					sortOrder.add(SortOrder.Direction.DESC, order.getProperty());
				}
			}
		return sortOrder;
	}

	private PagingAndSorting configurePagingAndSorting(Pageable pageable, Sort sort) {
		SortOrder sortOrder;
		Pagination pagination = null;

		if (pageable.isPaged()) {
			pagination = new Pagination(pageable.getPageNumber(), pageable.getPageSize());
			sortOrder = convert(pageable.getSort());
		} else {
			sortOrder = convert(sort);
		}

		if (graphQueryMethod.isPageQuery() || graphQueryMethod.isSliceQuery()) {
			if (graphQueryMethod.isSliceQuery()) {
				pagination = new Pagination(pageable.getPageNumber(), pageable.getPageSize() + 1);
				pagination.setOffset(pageable.getPageNumber() * pageable.getPageSize()); //For a slice, need one extra result to determine if there is a next page
			} else {
				pagination = new Pagination(pageable.getPageNumber(), pageable.getPageSize());
			}
		}

		PagingAndSorting pagingAndSorting = new PagingAndSorting(pagination, sortOrder);
		return pagingAndSorting;
	}

	class PagingAndSorting {

		static final int PAGING_AND_SORTING = 0;
		static final int PAGING_ONLY = 1;
		static final int SORTING_ONLY = 2;
		static final int NO_PAGING_OR_SORTING = 3;

		Pagination pagination;
		SortOrder sortOrder;

		public PagingAndSorting(Pagination pagination, SortOrder sortOrder) {
			this.pagination = pagination;
			this.sortOrder = sortOrder;
		}

		int configuration() {
			if (pagination != null && sortOrder != null) {
				return PAGING_AND_SORTING;
			}
			if (pagination != null && sortOrder == null) {
				return PAGING_ONLY;
			}
			if (pagination == null && sortOrder != null) {
				return SORTING_ONLY;
			}
			return NO_PAGING_OR_SORTING;
		}
	}

>>>>>>> 73884584
}<|MERGE_RESOLUTION|>--- conflicted
+++ resolved
@@ -13,8 +13,7 @@
 
 package org.springframework.data.neo4j.repository.query.derived;
 
-import java.util.HashMap;
-import java.util.Map;
+import java.util.*;
 
 import org.neo4j.ogm.cypher.Filters;
 import org.neo4j.ogm.session.Session;
@@ -32,11 +31,8 @@
  * @author Luanne Misquitta
  * @author Jasper Blues
  * @author Vince Bickers
-<<<<<<< HEAD
  * @author Nicolas Mervaillie
-=======
  * @author Mark Paluch
->>>>>>> 73884584
  */
 public class DerivedGraphRepositoryQuery extends AbstractGraphRepositoryQuery {
 
@@ -109,93 +105,4 @@
 
 		return new Filters(queryDefinition.getFilters(params));
 	}
-<<<<<<< HEAD
-=======
-
-
-
-	protected Object createPage(GraphQueryMethod graphQueryMethod, List resultList, Pageable pageable) {
-		if (pageable == null) {
-			return graphQueryMethod.isPageQuery() ? new PageImpl(resultList) : new SliceImpl(resultList);
-		}
-		long currentTotal = pageable.getOffset() + resultList.size() +
-				(resultList.size() == pageable.getPageSize() ? pageable.getPageSize() : 0);
-
-		int resultWindowSize = Math.min(resultList.size(), pageable.getPageSize());
-		boolean hasNext = resultWindowSize < resultList.size();
-		List resultListPage = resultList.subList(0, resultWindowSize);
-
-		return graphQueryMethod.isPageQuery() ?
-				new PageImpl(resultListPage, pageable, currentTotal) :
-				new SliceImpl(resultListPage, pageable, hasNext);
-	}
-
-	private SortOrder convert(Sort sort) {
-
-		SortOrder sortOrder = new SortOrder();
-
-			for (Sort.Order order : sort) {
-				if (order.isAscending()) {
-					sortOrder.add(order.getProperty());
-				} else {
-					sortOrder.add(SortOrder.Direction.DESC, order.getProperty());
-				}
-			}
-		return sortOrder;
-	}
-
-	private PagingAndSorting configurePagingAndSorting(Pageable pageable, Sort sort) {
-		SortOrder sortOrder;
-		Pagination pagination = null;
-
-		if (pageable.isPaged()) {
-			pagination = new Pagination(pageable.getPageNumber(), pageable.getPageSize());
-			sortOrder = convert(pageable.getSort());
-		} else {
-			sortOrder = convert(sort);
-		}
-
-		if (graphQueryMethod.isPageQuery() || graphQueryMethod.isSliceQuery()) {
-			if (graphQueryMethod.isSliceQuery()) {
-				pagination = new Pagination(pageable.getPageNumber(), pageable.getPageSize() + 1);
-				pagination.setOffset(pageable.getPageNumber() * pageable.getPageSize()); //For a slice, need one extra result to determine if there is a next page
-			} else {
-				pagination = new Pagination(pageable.getPageNumber(), pageable.getPageSize());
-			}
-		}
-
-		PagingAndSorting pagingAndSorting = new PagingAndSorting(pagination, sortOrder);
-		return pagingAndSorting;
-	}
-
-	class PagingAndSorting {
-
-		static final int PAGING_AND_SORTING = 0;
-		static final int PAGING_ONLY = 1;
-		static final int SORTING_ONLY = 2;
-		static final int NO_PAGING_OR_SORTING = 3;
-
-		Pagination pagination;
-		SortOrder sortOrder;
-
-		public PagingAndSorting(Pagination pagination, SortOrder sortOrder) {
-			this.pagination = pagination;
-			this.sortOrder = sortOrder;
-		}
-
-		int configuration() {
-			if (pagination != null && sortOrder != null) {
-				return PAGING_AND_SORTING;
-			}
-			if (pagination != null && sortOrder == null) {
-				return PAGING_ONLY;
-			}
-			if (pagination == null && sortOrder != null) {
-				return SORTING_ONLY;
-			}
-			return NO_PAGING_OR_SORTING;
-		}
-	}
-
->>>>>>> 73884584
 }