/*
 * Copyright (c)  [2011-2017] "Pivotal Software, Inc." / "Neo Technology" / "Graph Aware Ltd."
 *
 * This product is licensed to you under the Apache License, Version 2.0 (the "License").
 * You may not use this product except in compliance with the License.
 *
 * This product may include a number of subcomponents with
 * separate copyright notices and license terms. Your use of the source
 * code for these subcomponents is subject to the terms and
 * conditions of the subcomponent's license, as noted in the LICENSE file.
 *
 */

package org.springframework.data.neo4j.repository.support;

import java.io.Serializable;
import java.util.ArrayList;
import java.util.Collection;
import java.util.List;
import java.util.Optional;

import org.neo4j.ogm.cypher.query.Pagination;
<<<<<<< HEAD
=======
import org.neo4j.ogm.cypher.query.SortOrder;
>>>>>>> 73884584
import org.neo4j.ogm.session.Session;
import org.springframework.data.domain.Page;
import org.springframework.data.domain.PageImpl;
import org.springframework.data.domain.Pageable;
import org.springframework.data.domain.Sort;
import org.springframework.data.neo4j.repository.Neo4jRepository;
import org.springframework.data.neo4j.util.PagingAndSortingUtils;
import org.springframework.stereotype.Repository;
import org.springframework.transaction.annotation.Transactional;
import org.springframework.util.Assert;

/**
 * Default implementation of the {@link org.springframework.data.repository.CrudRepository} interface. This will offer
 * you a more sophisticated interface than the plain {@link Session} .
 *
 * @param <T> the type of the entity to handle
 *
 * @author Vince Bickers
 * @author Luanne Misquitta
 * @author Mark Angrish
 * @author Mark Paluch
 */
@Repository
@Transactional(readOnly = true)
public class SimpleNeo4jRepository<T, ID extends Serializable> implements Neo4jRepository<T, ID> {

	private static final int DEFAULT_QUERY_DEPTH = 1;
	private static final String ID_MUST_NOT_BE_NULL = "The given id must not be null!";

	private final Class<T> clazz;
	private final Session session;

	/**
	 * Creates a new {@link SimpleNeo4jRepository} to manage objects of the given domain type.
	 *
	 * @param domainClass must not be {@literal null}.
	 * @param session must not be {@literal null}.
	 */
	public SimpleNeo4jRepository(Class<T> domainClass, Session session) {
		Assert.notNull(domainClass, "Domain class must not be null!");
		Assert.notNull(session, "Session must not be null!");

		this.clazz = domainClass;
		this.session = session;
	}

	@Transactional
	@Override
	public <S extends T> S save(S entity) {
		session.save(entity);
		return entity;
	}

	@Transactional
	@Override
	public <S extends T> Iterable<S> save(Iterable<S> entities) {
		for (S entity : entities) {
			session.save(entity);
		}
		return entities;
	}

	@Override
	public Optional<T> findOne(ID id) {
		Assert.notNull(id, ID_MUST_NOT_BE_NULL);
		return Optional.ofNullable(session.load(clazz, id));
	}

	@Override
	public boolean exists(ID id) {
		return findOne(id).isPresent();
	}

	@Override
	public long count() {
		return session.countEntitiesOfType(clazz);
	}

	@Transactional
	@Override
	public void delete(ID id) {
		findOne(id).ifPresent(session::delete);
	}

	@Transactional
	@Override
	public void delete(T t) {
		session.delete(t);
	}

	@Transactional
	@Override
	public void delete(Iterable<? extends T> ts) {
		for (T t : ts) {
			session.delete(t);
		}
	}

	@Transactional
	@Override
	public void deleteAll() {
		session.deleteAll(clazz);
	}

	@Transactional
	@Override
	public <S extends T> S save(S s, int depth) {
		session.save(s, depth);
		return s;
	}

	@Transactional
	@Override
	public <S extends T> Iterable<S> save(Iterable<S> ses, int depth) {
		session.save(ses, depth);
		return ses;
	}

	@Override
	public Optional<T> findOne(ID id, int depth) {
		return Optional.ofNullable(session.load(clazz, id, depth));
	}

	// findAll and variants
	@Override
	public Iterable<T> findAll() {
		return findAll(DEFAULT_QUERY_DEPTH);
	}

	@Override
	public Iterable<T> findAll(int depth) {
		return session.loadAll(clazz, depth);
	}

	@Override
	public Iterable<T> findAll(Iterable<ID> longs) {
		return findAll(longs, DEFAULT_QUERY_DEPTH);
	}

	@Override
	public Iterable<T> findAll(Iterable<ID> ids, int depth) {
		return session.loadAll(clazz, (Collection<ID>) ids, depth);
	}

	@Override
	public Iterable<T> findAll(Sort sort) {
		return findAll(sort, DEFAULT_QUERY_DEPTH);
	}

	@Override
	public Iterable<T> findAll(Sort sort, int depth) {
		return session.loadAll(clazz, PagingAndSortingUtils.convert(sort), depth);
	}

	@Override
	public Iterable<T> findAll(Iterable<ID> ids, Sort sort) {
		return findAll(ids, sort, DEFAULT_QUERY_DEPTH);
	}

	@Override
	public Iterable<T> findAll(Iterable<ID> ids, Sort sort, int depth) {
		return session.loadAll(clazz, (Collection<ID>) ids, PagingAndSortingUtils.convert(sort), depth);
	}

	@Override
	public Page<T> findAll(Pageable pageable) {
		return findAll(pageable, DEFAULT_QUERY_DEPTH);
	}

	@Override
	public Page<T> findAll(Pageable pageable, int depth) {
		Collection<T> data = session.loadAll(clazz, PagingAndSortingUtils.convert(pageable.getSort())
				, new Pagination(pageable.getPageNumber(), pageable.getPageSize()), depth);
		return updatePage(pageable, new ArrayList<>(data));
	}

	/*
	 * This is a cheap trick to estimate the total number of objects without actually knowing the real value.
	 * Essentially, if the result size is the same as the page size, we assume more data can be fetched, so
	 * we set the expected total to the current total retrieved so far + the current page size. As soon as the
	 * result size is less than the page size, we know there are no more, so we set the total to the number
	 * retrieved so far. This will ensure that page.next() returns false.
	 */
	private Page<T> updatePage(Pageable pageable, List<T> results) {

		int pageSize = pageable.getPageSize();
		long pageOffset = pageable.getOffset();
		long total = pageOffset + results.size() + (results.size() == pageSize ? pageSize : 0);

		return new PageImpl<>(results, pageable, total);
	}
}<|MERGE_RESOLUTION|>--- conflicted
+++ resolved
@@ -20,10 +20,6 @@
 import java.util.Optional;
 
 import org.neo4j.ogm.cypher.query.Pagination;
-<<<<<<< HEAD
-=======
-import org.neo4j.ogm.cypher.query.SortOrder;
->>>>>>> 73884584
 import org.neo4j.ogm.session.Session;
 import org.springframework.data.domain.Page;
 import org.springframework.data.domain.PageImpl;
@@ -213,6 +209,6 @@
 		long pageOffset = pageable.getOffset();
 		long total = pageOffset + results.size() + (results.size() == pageSize ? pageSize : 0);
 
-		return new PageImpl<>(results, pageable, total);
+		return new PageImpl<T>(results, pageable, total);
 	}
 }