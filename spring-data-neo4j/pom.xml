<?xml version="1.0" encoding="UTF-8"?>
<!--
  ~ Copyright (c)  [2011-2016] "Pivotal Software, Inc." / "Neo Technology" / "Graph Aware Ltd."
  ~
  ~ This product is licensed to you under the Apache License, Version 2.0 (the "License").
  ~ You may not use this product except in compliance with the License.
  ~
  ~ This product may include a number of subcomponents with
  ~ separate copyright notices and license terms. Your use of the source
  ~ code for these subcomponents is subject to the terms and
  ~ conditions of the subcomponent's license, as noted in the LICENSE file.
  ~
  -->

<project xmlns="http://maven.apache.org/POM/4.0.0" xmlns:xsi="http://www.w3.org/2001/XMLSchema-instance" xsi:schemaLocation="http://maven.apache.org/POM/4.0.0 http://maven.apache.org/xsd/maven-4.0.0.xsd">
    <modelVersion>4.0.0</modelVersion>

    <parent>
        <groupId>org.springframework.data</groupId>
        <artifactId>spring-data-neo4j-parent</artifactId>
        <version>4.2.0.BUILD-SNAPSHOT</version>
        <relativePath>../pom.xml</relativePath>
    </parent>

    <artifactId>spring-data-neo4j</artifactId>

    <properties>
<<<<<<< HEAD
        <neo4j.version>3.0.4</neo4j.version>
        <neo4j.ogm.version>2.0.5-SNAPSHOT</neo4j.ogm.version>
=======
        <neo4j.version>2.3.7</neo4j.version>
        <neo4j.ogm.version>2.0.6-SNAPSHOT</neo4j.ogm.version>
>>>>>>> 0711883c
        <ogm.properties>ogm-http.properties</ogm.properties>
    </properties>

    <name>Spring Data Neo4j</name>

        <dependencies>

            <dependency>
                <groupId>org.neo4j</groupId>
                <artifactId>neo4j-ogm-core</artifactId>
                <version>${neo4j.ogm.version}</version>
            </dependency>


            <dependency>
                <groupId>org.neo4j</groupId>
                <artifactId>neo4j-ogm-http-driver</artifactId>
                <version>${neo4j.ogm.version}</version>
            </dependency>


            <dependency>
                <groupId>org.springframework.data</groupId>
                <artifactId>spring-data-commons</artifactId>
                <version>${springdata.commons}</version>
            </dependency>

            <dependency>
                <groupId>org.springframework</groupId>
                <artifactId>spring-context</artifactId>
            </dependency>

            <dependency>
                <groupId>org.springframework</groupId>
                <artifactId>spring-tx</artifactId>
            </dependency>

            <dependency>
                <groupId>org.springframework</groupId>
                <artifactId>spring-web</artifactId>
                <scope>compile</scope>
                <optional>true</optional>
            </dependency>

            <dependency>
                <groupId>javax.servlet</groupId>
                <artifactId>javax.servlet-api</artifactId>
                <version>3.1.0</version>
                <scope>compile</scope>
                <optional>true</optional>
            </dependency>

            <!-- test-scoped jars -->
            <dependency>
                <groupId>org.springframework</groupId>
                <artifactId>spring-webmvc</artifactId>
                <scope>test</scope>
            </dependency>

            <!-- this test dependency also brings in all the drivers -->
            <dependency>
                <groupId>org.neo4j</groupId>
                <artifactId>neo4j-ogm-test</artifactId>
                <version>${neo4j.ogm.version}</version>
                <scope>test</scope>
            </dependency>

            <dependency>
                <groupId>org.neo4j.test</groupId>
                <artifactId>neo4j-harness</artifactId>
                <version>${neo4j.version}</version>
                <scope>test</scope>
            </dependency>

            <!-- jsr 303 tests -->
            <dependency>
                <groupId>org.hibernate</groupId>
                <artifactId>hibernate-validator</artifactId>
                <scope>test</scope>
            </dependency>

            <dependency>
                <groupId>org.glassfish</groupId>
                <artifactId>javax.el</artifactId>
                <scope>test</scope>
            </dependency>

            <dependency>
                <groupId>javax.el</groupId>
                <artifactId>el-api</artifactId>
                <version>${cdi}</version>
                <scope>test</scope>
            </dependency>

            <!-- CDI -->
            <dependency>
                <groupId>javax.enterprise</groupId>
                <artifactId>cdi-api</artifactId>
                <version>${cdi}</version>
                <scope>provided</scope>
                <optional>true</optional>
            </dependency>

            <dependency>
                <groupId>org.apache.openwebbeans.test</groupId>
                <artifactId>cditest-owb</artifactId>
                <version>${webbeans}</version>
                <scope>test</scope>
            </dependency>
        </dependencies>

    <build>
        <plugins>

            <plugin>
                <groupId>org.apache.maven.plugins</groupId>
                <artifactId>maven-surefire-plugin</artifactId>
            </plugin>

            <plugin>
                <groupId>org.apache.maven.plugins</groupId>
                <artifactId>maven-failsafe-plugin</artifactId>
                <executions>
                    <execution>
                        <id>integration-test</id>
                        <goals>
                            <goal>integration-test</goal>
                            <goal>verify</goal>
                        </goals>
                        <configuration>
                            <forkMode>once</forkMode>
                            <systemPropertyVariables>
                                <ogm.properties>${ogm.properties}</ogm.properties>
                            </systemPropertyVariables>
                        </configuration>
                    </execution>
                </executions>
            </plugin>

            <plugin>
                <groupId>org.apache.maven.plugins</groupId>
                <artifactId>maven-jar-plugin</artifactId>
                <version>2.2</version>
                <executions>
                    <execution>
                        <goals>
                            <goal>test-jar</goal>
                        </goals>
                    </execution>
                </executions>
            </plugin>

        </plugins>
    </build>

    <profiles>
        <profile>
            <id>embedded</id>
            <properties>
                <ogm.properties>ogm-embedded.properties</ogm.properties>
            </properties>
        </profile>

        <profile>
            <id>bolt</id>
            <properties>
                <ogm.properties>ogm-bolt.properties</ogm.properties>
            </properties>
        </profile>

        <profile>
            <id>http</id>
            <properties>
                <ogm.properties>ogm-http.properties</ogm.properties>
            </properties>
        </profile>

        <profile>
            <id>3.0</id>
            <properties>
                <neo4j.version>3.0.3</neo4j.version>
            </properties>
        </profile>


        <profile>
            <id>2.3</id>
            <properties>
                <neo4j.version>2.3.7</neo4j.version>
            </properties>
        </profile>

        <profile>
            <id>2.2</id>
            <properties>
                <neo4j.version>2.2.10</neo4j.version>
            </properties>
        </profile>

    </profiles>


</project><|MERGE_RESOLUTION|>--- conflicted
+++ resolved
@@ -25,13 +25,8 @@
     <artifactId>spring-data-neo4j</artifactId>
 
     <properties>
-<<<<<<< HEAD
-        <neo4j.version>3.0.4</neo4j.version>
-        <neo4j.ogm.version>2.0.5-SNAPSHOT</neo4j.ogm.version>
-=======
         <neo4j.version>2.3.7</neo4j.version>
-        <neo4j.ogm.version>2.0.6-SNAPSHOT</neo4j.ogm.version>
->>>>>>> 0711883c
+        <neo4j.ogm.version>2.1.0-SNAPSHOT</neo4j.ogm.version>
         <ogm.properties>ogm-http.properties</ogm.properties>
     </properties>
 
